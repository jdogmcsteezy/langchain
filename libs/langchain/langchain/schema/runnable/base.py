from __future__ import annotations

import asyncio
import copy
import threading
from abc import ABC, abstractmethod
from concurrent.futures import FIRST_COMPLETED, ThreadPoolExecutor, wait
<<<<<<< HEAD
from copy import deepcopy
=======
from functools import partial
>>>>>>> edcb0394
from itertools import tee
from typing import (
    TYPE_CHECKING,
    Any,
    AsyncIterator,
    Awaitable,
    Callable,
    Dict,
    Generic,
    Iterator,
    List,
    Mapping,
    Optional,
    Sequence,
    Tuple,
    Type,
    TypeVar,
    Union,
    cast,
)

if TYPE_CHECKING:
    from langchain.callbacks.manager import (
        AsyncCallbackManagerForChainRun,
        CallbackManagerForChainRun,
    )


from langchain.load.dump import dumpd
from langchain.load.serializable import Serializable
from langchain.pydantic_v1 import Field
from langchain.schema.runnable.config import (
    RunnableConfig,
    ensure_config,
    get_async_callback_manager_for_config,
    get_callback_manager_for_config,
    patch_config,
)
from langchain.schema.runnable.utils import (
    accepts_run_manager,
    accepts_run_manager_and_config,
    gather_with_concurrency,
)
from langchain.utils.aiter import atee, py_anext
from langchain.utils.iter import safetee

Input = TypeVar("Input")
# Output type should implement __concat__, as eg str, list, dict do
Output = TypeVar("Output")
Other = TypeVar("Other")


class Runnable(Generic[Input, Output], ABC):
    """A Runnable is a unit of work that can be invoked, batched, streamed, or
    transformed."""

    def __or__(
        self,
        other: Union[
            Runnable[Any, Other],
            Callable[[Any], Other],
            Mapping[str, Union[Runnable[Any, Other], Callable[[Any], Other], Any]],
        ],
    ) -> RunnableSequence[Input, Other]:
        return RunnableSequence(first=self, last=coerce_to_runnable(other))

    def __ror__(
        self,
        other: Union[
            Runnable[Other, Any],
            Callable[[Any], Other],
            Mapping[str, Union[Runnable[Other, Any], Callable[[Other], Any], Any]],
        ],
    ) -> RunnableSequence[Other, Output]:
        return RunnableSequence(first=coerce_to_runnable(other), last=self)

    """ --- Public API --- """

    @abstractmethod
    def invoke(self, input: Input, config: Optional[RunnableConfig] = None) -> Output:
        ...

    async def ainvoke(
        self, input: Input, config: Optional[RunnableConfig] = None, **kwargs: Any
    ) -> Output:
        """
        Default implementation of ainvoke, which calls invoke in a thread pool.
        Subclasses should override this method if they can run asynchronously.
        """
        return await asyncio.get_running_loop().run_in_executor(
            None, partial(self.invoke, **kwargs), input, config
        )

    def batch(
        self,
        inputs: List[Input],
        config: Optional[Union[RunnableConfig, List[RunnableConfig]]] = None,
        *,
        max_concurrency: Optional[int] = None,
        **kwargs: Optional[Any],
    ) -> List[Output]:
        """
        Default implementation of batch, which calls invoke N times.
        Subclasses should override this method if they can batch more efficiently.
        """
        configs = self._get_config_list(config, len(inputs))

        # If there's only one input, don't bother with the executor
        if len(inputs) == 1:
            return [self.invoke(inputs[0], configs[0], **kwargs)]

        with ThreadPoolExecutor(max_workers=max_concurrency) as executor:
            return list(executor.map(partial(self.invoke, **kwargs), inputs, configs))

    async def abatch(
        self,
        inputs: List[Input],
        config: Optional[Union[RunnableConfig, List[RunnableConfig]]] = None,
        *,
        max_concurrency: Optional[int] = None,
        **kwargs: Optional[Any],
    ) -> List[Output]:
        """
        Default implementation of abatch, which calls ainvoke N times.
        Subclasses should override this method if they can batch more efficiently.
        """
        configs = self._get_config_list(config, len(inputs))
        coros = map(partial(self.ainvoke, **kwargs), inputs, configs)

        return await gather_with_concurrency(max_concurrency, *coros)

    def stream(
        self,
        input: Input,
        config: Optional[RunnableConfig] = None,
        **kwargs: Optional[Any],
    ) -> Iterator[Output]:
        """
        Default implementation of stream, which calls invoke.
        Subclasses should override this method if they support streaming output.
        """
        yield self.invoke(input, config, **kwargs)

    async def astream(
        self,
        input: Input,
        config: Optional[RunnableConfig] = None,
        **kwargs: Optional[Any],
    ) -> AsyncIterator[Output]:
        """
        Default implementation of astream, which calls ainvoke.
        Subclasses should override this method if they support streaming output.
        """
        yield await self.ainvoke(input, config, **kwargs)

    def transform(
        self,
        input: Iterator[Input],
        config: Optional[RunnableConfig] = None,
        **kwargs: Optional[Any],
    ) -> Iterator[Output]:
        """
        Default implementation of transform, which buffers input and then calls stream.
        Subclasses should override this method if they can start producing output while
        input is still being generated.
        """
        final: Union[Input, None] = None

        for chunk in input:
            if final is None:
                final = chunk
            else:
                # Make a best effort to gather, for any type that supports `+`
                # This method should throw an error if gathering fails.
                final += chunk  # type: ignore[operator]
        if final:
            yield from self.stream(final, config, **kwargs)

    async def atransform(
        self,
        input: AsyncIterator[Input],
        config: Optional[RunnableConfig] = None,
        **kwargs: Optional[Any],
    ) -> AsyncIterator[Output]:
        """
        Default implementation of atransform, which buffers input and calls astream.
        Subclasses should override this method if they can start producing output while
        input is still being generated.
        """
        final: Union[Input, None] = None

        async for chunk in input:
            if final is None:
                final = chunk
            else:
                # Make a best effort to gather, for any type that supports `+`
                # This method should throw an error if gathering fails.
                final += chunk  # type: ignore[operator]

        if final:
            async for output in self.astream(final, config, **kwargs):
                yield output

    def bind(self, **kwargs: Any) -> Runnable[Input, Output]:
        """
        Bind arguments to a Runnable, returning a new Runnable.
        """
        return RunnableBinding(bound=self, kwargs=kwargs)

    def with_fallbacks(
        self,
        fallbacks: Sequence[Runnable[Input, Output]],
        *,
        exceptions_to_handle: Tuple[Type[BaseException]] = (Exception,),
    ) -> RunnableWithFallbacks[Input, Output]:
        return RunnableWithFallbacks(
            runnable=self,
            fallbacks=fallbacks,
            exceptions_to_handle=exceptions_to_handle,
        )

    """ --- Helper methods for Subclasses --- """

    def _get_config_list(
        self, config: Optional[Union[RunnableConfig, List[RunnableConfig]]], length: int
    ) -> List[RunnableConfig]:
        """
        Helper method to get a list of configs from a single config or a list of
        configs, useful for subclasses overriding batch() or abatch().
        """
        if isinstance(config, list) and len(config) != length:
            raise ValueError(
                f"config must be a list of the same length as inputs, "
                f"but got {len(config)} configs for {length} inputs"
            )

        return (
            list(map(ensure_config, config))
            if isinstance(config, list)
            else [deepcopy(ensure_config(config)) for _ in range(length)]
        )

    def _call_with_config(
        self,
        func: Union[
            Callable[[Input], Output],
            Callable[[Input, CallbackManagerForChainRun], Output],
            Callable[[Input, CallbackManagerForChainRun, RunnableConfig], Output],
        ],
        input: Input,
        config: Optional[RunnableConfig],
        run_type: Optional[str] = None,
    ) -> Output:
        """Helper method to transform an Input value to an Output value,
        with callbacks. Use this method to implement invoke() in subclasses."""
        config = ensure_config(config)
        callback_manager = get_callback_manager_for_config(config)
        run_manager = callback_manager.on_chain_start(
            dumpd(self),
            input if isinstance(input, dict) else {"input": input},
            run_type=run_type,
        )
        try:
            if accepts_run_manager_and_config(func):
                output = func(
                    input,
                    run_manager=run_manager,
                    config=config,
                )  # type: ignore[call-arg]
            elif accepts_run_manager(func):
                output = func(input, run_manager=run_manager)  # type: ignore[call-arg]
            else:
                output = func(input)  # type: ignore[call-arg]
        except Exception as e:
            run_manager.on_chain_error(e)
            raise
        else:
            output_for_tracer = dumpd(output)
            run_manager.on_chain_end(
                output_for_tracer
                if isinstance(output_for_tracer, dict)
                else {"output": output_for_tracer}
            )
            return output

    async def _acall_with_config(
        self,
        func: Union[
            Callable[[Input], Awaitable[Output]],
            Callable[[Input, AsyncCallbackManagerForChainRun], Awaitable[Output]],
            Callable[
                [Input, AsyncCallbackManagerForChainRun, RunnableConfig],
                Awaitable[Output],
            ],
        ],
        input: Input,
        config: Optional[RunnableConfig],
        run_type: Optional[str] = None,
    ) -> Output:
        """Helper method to transform an Input value to an Output value,
        with callbacks. Use this method to implement ainvoke() in subclasses."""
        config = ensure_config(config)
        callback_manager = get_async_callback_manager_for_config(config)
        run_manager = await callback_manager.on_chain_start(
            dumpd(self),
            input if isinstance(input, dict) else {"input": input},
            run_type=run_type,
        )
        try:
            if accepts_run_manager_and_config(func):
                output = await func(
                    input,
                    run_manager=run_manager,
                    config=config,
                )  # type: ignore[call-arg]
            elif accepts_run_manager(func):
                output = await func(
                    input,
                    run_manager=run_manager,
                )  # type: ignore[call-arg]
            else:
                output = await func(input)  # type: ignore[call-arg]
        except Exception as e:
            await run_manager.on_chain_error(e)
            raise
        else:
            output_for_tracer = dumpd(output)
            await run_manager.on_chain_end(
                output_for_tracer
                if isinstance(output_for_tracer, dict)
                else {"output": output_for_tracer}
            )
            return output

    def _transform_stream_with_config(
        self,
        input: Iterator[Input],
        transformer: Union[
            Callable[[Iterator[Input]], Iterator[Output]],
            Callable[[Iterator[Input], CallbackManagerForChainRun], Iterator[Output]],
            Callable[
                [
                    Iterator[Input],
                    CallbackManagerForChainRun,
                    RunnableConfig,
                ],
                Iterator[Output],
            ],
        ],
        config: Optional[RunnableConfig],
        run_type: Optional[str] = None,
    ) -> Iterator[Output]:
        """Helper method to transform an Iterator of Input values into an Iterator of
        Output values, with callbacks.
        Use this to implement `stream()` or `transform()` in Runnable subclasses."""
        # tee the input so we can iterate over it twice
        input_for_tracing, input_for_transform = tee(input, 2)
        # Start the input iterator to ensure the input runnable starts before this one
        final_input: Optional[Input] = next(input_for_tracing, None)
        final_input_supported = True
        final_output: Optional[Output] = None
        final_output_supported = True

        config = ensure_config(config)
        callback_manager = get_callback_manager_for_config(config)
        run_manager = callback_manager.on_chain_start(
            dumpd(self),
            {"input": ""},
            run_type=run_type,
        )
        try:
            if accepts_run_manager_and_config(transformer):
                iterator = transformer(
                    input_for_transform,
                    run_manager=run_manager,
                    config=config,
                )  # type: ignore[call-arg]
            elif accepts_run_manager(transformer):
                iterator = transformer(
                    input_for_transform,
                    run_manager=run_manager,
                )  # type: ignore[call-arg]
            else:
                iterator = transformer(input_for_transform)  # type: ignore[call-arg]
            for chunk in iterator:
                yield chunk
                if final_output_supported:
                    if final_output is None:
                        final_output = chunk
                    else:
                        try:
                            final_output += chunk  # type: ignore[operator]
                        except TypeError:
                            final_output = None
                            final_output_supported = False
            for ichunk in input_for_tracing:
                if final_input_supported:
                    if final_input is None:
                        final_input = ichunk
                    else:
                        try:
                            final_input += ichunk  # type: ignore[operator]
                        except TypeError:
                            final_input = None
                            final_input_supported = False
        except Exception as e:
            run_manager.on_chain_error(
                e,
                inputs=final_input
                if isinstance(final_input, dict)
                else {"input": final_input},
            )
            raise
        else:
            run_manager.on_chain_end(
                final_output
                if isinstance(final_output, dict)
                else {"output": final_output},
                inputs=final_input
                if isinstance(final_input, dict)
                else {"input": final_input},
            )

    async def _atransform_stream_with_config(
        self,
        input: AsyncIterator[Input],
        transformer: Union[
            Callable[[AsyncIterator[Input]], AsyncIterator[Output]],
            Callable[
                [AsyncIterator[Input], AsyncCallbackManagerForChainRun],
                AsyncIterator[Output],
            ],
            Callable[
                [
                    AsyncIterator[Input],
                    AsyncCallbackManagerForChainRun,
                    RunnableConfig,
                ],
                AsyncIterator[Output],
            ],
        ],
        config: Optional[RunnableConfig],
        run_type: Optional[str] = None,
    ) -> AsyncIterator[Output]:
        """Helper method to transform an Async Iterator of Input values into an Async
        Iterator of Output values, with callbacks.
        Use this to implement `astream()` or `atransform()` in Runnable subclasses."""
        # tee the input so we can iterate over it twice
        input_for_tracing, input_for_transform = atee(input, 2)
        # Start the input iterator to ensure the input runnable starts before this one
        final_input: Optional[Input] = await py_anext(input_for_tracing, None)
        final_input_supported = True
        final_output: Optional[Output] = None
        final_output_supported = True

        config = ensure_config(config)
        callback_manager = get_async_callback_manager_for_config(config)
        run_manager = await callback_manager.on_chain_start(
            dumpd(self),
            {"input": ""},
            run_type=run_type,
        )
        try:
            # mypy can't quite work out thew type guard here, but this is safe,
            # check implementations of the accepts_* functions
            if accepts_run_manager_and_config(transformer):
                iterator = transformer(
                    input_for_transform,
                    run_manager=run_manager,
                    config=config,
                )  # type: ignore[call-arg]
            elif accepts_run_manager(transformer):
                iterator = transformer(
                    input_for_transform,
                    run_manager=run_manager,
                )  # type: ignore[call-arg]
            else:
                iterator = transformer(input_for_transform)  # type: ignore[call-arg]
            async for chunk in iterator:
                yield chunk
                if final_output_supported:
                    if final_output is None:
                        final_output = chunk
                    else:
                        try:
                            final_output += chunk  # type: ignore[operator]
                        except TypeError:
                            final_output = None
                            final_output_supported = False
            async for ichunk in input_for_tracing:
                if final_input_supported:
                    if final_input is None:
                        final_input = ichunk
                    else:
                        try:
                            final_input += ichunk  # type: ignore[operator]
                        except TypeError:
                            final_input = None
                            final_input_supported = False
        except Exception as e:
            await run_manager.on_chain_error(
                e,
                inputs=final_input
                if isinstance(final_input, dict)
                else {"input": final_input},
            )
            raise
        else:
            await run_manager.on_chain_end(
                final_output
                if isinstance(final_output, dict)
                else {"output": final_output},
                inputs=final_input
                if isinstance(final_input, dict)
                else {"input": final_input},
            )


class RunnableWithFallbacks(Serializable, Runnable[Input, Output]):
    """
    A Runnable that can fallback to other Runnables if it fails.
    """

    runnable: Runnable[Input, Output]
    fallbacks: Sequence[Runnable[Input, Output]]
    exceptions_to_handle: Tuple[Type[BaseException]] = (Exception,)

    class Config:
        arbitrary_types_allowed = True

    @property
    def lc_serializable(self) -> bool:
        return True

    @property
    def lc_namespace(self) -> List[str]:
        return self.__class__.__module__.split(".")[:-1]

    @property
    def runnables(self) -> Iterator[Runnable[Input, Output]]:
        yield self.runnable
        yield from self.fallbacks

    def invoke(self, input: Input, config: Optional[RunnableConfig] = None) -> Output:
        # setup callbacks
        config = ensure_config(config)
        callback_manager = get_callback_manager_for_config(config)
        # start the root run
        run_manager = callback_manager.on_chain_start(
            dumpd(self), input if isinstance(input, dict) else {"input": input}
        )
        first_error = None
        for runnable in self.runnables:
            try:
                output = runnable.invoke(
                    input,
                    patch_config(config, run_manager.get_child()),
                )
            except self.exceptions_to_handle as e:
                if first_error is None:
                    first_error = e
            except BaseException as e:
                run_manager.on_chain_error(e)
                raise e
            else:
                run_manager.on_chain_end(
                    output if isinstance(output, dict) else {"output": output}
                )
                return output
        if first_error is None:
            raise ValueError("No error stored at end of fallbacks.")
        run_manager.on_chain_error(first_error)
        raise first_error

    async def ainvoke(
        self,
        input: Input,
        config: Optional[RunnableConfig] = None,
        **kwargs: Optional[Any],
    ) -> Output:
        # setup callbacks
        config = ensure_config(config)
        callback_manager = get_async_callback_manager_for_config(config)
        # start the root run
        run_manager = await callback_manager.on_chain_start(
            dumpd(self), input if isinstance(input, dict) else {"input": input}
        )

        first_error = None
        for runnable in self.runnables:
            try:
                output = await runnable.ainvoke(
                    input,
                    patch_config(config, run_manager.get_child()),
                )
            except self.exceptions_to_handle as e:
                if first_error is None:
                    first_error = e
            except BaseException as e:
                await run_manager.on_chain_error(e)
                raise e
            else:
                await run_manager.on_chain_end(
                    output if isinstance(output, dict) else {"output": output}
                )
                return output
        if first_error is None:
            raise ValueError("No error stored at end of fallbacks.")
        await run_manager.on_chain_error(first_error)
        raise first_error

    def batch(
        self,
        inputs: List[Input],
        config: Optional[Union[RunnableConfig, List[RunnableConfig]]] = None,
        *,
        max_concurrency: Optional[int] = None,
        **kwargs: Optional[Any],
    ) -> List[Output]:
        from langchain.callbacks.manager import CallbackManager

        # setup callbacks
        configs = self._get_config_list(config, len(inputs))
        callback_managers = [
            CallbackManager.configure(
                inheritable_callbacks=config.get("callbacks"),
                local_callbacks=None,
                verbose=False,
                inheritable_tags=config.get("tags"),
                local_tags=None,
                inheritable_metadata=config.get("metadata"),
                local_metadata=None,
            )
            for config in configs
        ]
        # start the root runs, one per input
        run_managers = [
            cm.on_chain_start(
                dumpd(self), input if isinstance(input, dict) else {"input": input}
            )
            for cm, input in zip(callback_managers, inputs)
        ]

        first_error = None
        for runnable in self.runnables:
            try:
                outputs = runnable.batch(
                    inputs,
                    [
                        # each step a child run of the corresponding root run
                        patch_config(config, rm.get_child())
                        for rm, config in zip(run_managers, configs)
                    ],
                    max_concurrency=max_concurrency,
                )
            except self.exceptions_to_handle as e:
                if first_error is None:
                    first_error = e
            except BaseException as e:
                for rm in run_managers:
                    rm.on_chain_error(e)
                raise e
            else:
                for rm, output in zip(run_managers, outputs):
                    rm.on_chain_end(
                        output if isinstance(output, dict) else {"output": output}
                    )
                return outputs
        if first_error is None:
            raise ValueError("No error stored at end of fallbacks.")
        for rm in run_managers:
            rm.on_chain_error(first_error)
        raise first_error

    async def abatch(
        self,
        inputs: List[Input],
        config: Optional[Union[RunnableConfig, List[RunnableConfig]]] = None,
        *,
        max_concurrency: Optional[int] = None,
        **kwargs: Optional[Any],
    ) -> List[Output]:
        from langchain.callbacks.manager import (
            AsyncCallbackManager,
            AsyncCallbackManagerForChainRun,
        )

        # setup callbacks
        configs = self._get_config_list(config, len(inputs))
        callback_managers = [
            AsyncCallbackManager.configure(
                inheritable_callbacks=config.get("callbacks"),
                local_callbacks=None,
                verbose=False,
                inheritable_tags=config.get("tags"),
                local_tags=None,
                inheritable_metadata=config.get("metadata"),
                local_metadata=None,
            )
            for config in configs
        ]
        # start the root runs, one per input
        run_managers: List[AsyncCallbackManagerForChainRun] = await asyncio.gather(
            *(
                cm.on_chain_start(
                    dumpd(self), input if isinstance(input, dict) else {"input": input}
                )
                for cm, input in zip(callback_managers, inputs)
            )
        )

        first_error = None
        for runnable in self.runnables:
            try:
                outputs = await runnable.abatch(
                    inputs,
                    [
                        # each step a child run of the corresponding root run
                        patch_config(config, rm.get_child())
                        for rm, config in zip(run_managers, configs)
                    ],
                    max_concurrency=max_concurrency,
                )
            except self.exceptions_to_handle as e:
                if first_error is None:
                    first_error = e
            except BaseException as e:
                await asyncio.gather(*(rm.on_chain_error(e) for rm in run_managers))
            else:
                await asyncio.gather(
                    *(
                        rm.on_chain_end(
                            output if isinstance(output, dict) else {"output": output}
                        )
                        for rm, output in zip(run_managers, outputs)
                    )
                )
                return outputs
        if first_error is None:
            raise ValueError("No error stored at end of fallbacks.")
        await asyncio.gather(*(rm.on_chain_error(first_error) for rm in run_managers))
        raise first_error


class RunnableSequence(Serializable, Runnable[Input, Output]):
    """
    A sequence of runnables, where the output of each is the input of the next.
    """

    first: Runnable[Input, Any]
    middle: List[Runnable[Any, Any]] = Field(default_factory=list)
    last: Runnable[Any, Output]

    @property
    def steps(self) -> List[Runnable[Any, Any]]:
        return [self.first] + self.middle + [self.last]

    @property
    def lc_serializable(self) -> bool:
        return True

    @property
    def lc_namespace(self) -> List[str]:
        return self.__class__.__module__.split(".")[:-1]

    class Config:
        arbitrary_types_allowed = True

    def __or__(
        self,
        other: Union[
            Runnable[Any, Other],
            Callable[[Any], Other],
            Mapping[str, Union[Runnable[Any, Other], Callable[[Any], Other], Any]],
        ],
    ) -> RunnableSequence[Input, Other]:
        if isinstance(other, RunnableSequence):
            return RunnableSequence(
                first=self.first,
                middle=self.middle + [self.last] + [other.first] + other.middle,
                last=other.last,
            )
        else:
            return RunnableSequence(
                first=self.first,
                middle=self.middle + [self.last],
                last=coerce_to_runnable(other),
            )

    def __ror__(
        self,
        other: Union[
            Runnable[Other, Any],
            Callable[[Any], Other],
            Mapping[str, Union[Runnable[Other, Any], Callable[[Other], Any], Any]],
        ],
    ) -> RunnableSequence[Other, Output]:
        if isinstance(other, RunnableSequence):
            return RunnableSequence(
                first=other.first,
                middle=other.middle + [other.last] + [self.first] + self.middle,
                last=self.last,
            )
        else:
            return RunnableSequence(
                first=coerce_to_runnable(other),
                middle=[self.first] + self.middle,
                last=self.last,
            )

    def invoke(self, input: Input, config: Optional[RunnableConfig] = None) -> Output:
        # setup callbacks
        config = ensure_config(config)
        callback_manager = get_callback_manager_for_config(config)
        # start the root run
        run_manager = callback_manager.on_chain_start(
            dumpd(self), input if isinstance(input, dict) else {"input": input}
        )

        # invoke all steps in sequence
        try:
            for step in self.steps:
                input = step.invoke(
                    input,
                    # mark each step as a child run
                    patch_config(config, run_manager.get_child()),
                )
        # finish the root run
        except (KeyboardInterrupt, Exception) as e:
            run_manager.on_chain_error(e)
            raise
        else:
            run_manager.on_chain_end(
                input if isinstance(input, dict) else {"output": input}
            )
            return cast(Output, input)

    async def ainvoke(
        self,
        input: Input,
        config: Optional[RunnableConfig] = None,
        **kwargs: Optional[Any],
    ) -> Output:
        # setup callbacks
        config = ensure_config(config)
        callback_manager = get_async_callback_manager_for_config(config)
        # start the root run
        run_manager = await callback_manager.on_chain_start(
            dumpd(self), input if isinstance(input, dict) else {"input": input}
        )

        # invoke all steps in sequence
        try:
            for step in self.steps:
                input = await step.ainvoke(
                    input,
                    # mark each step as a child run
                    patch_config(config, run_manager.get_child()),
                )
        # finish the root run
        except (KeyboardInterrupt, Exception) as e:
            await run_manager.on_chain_error(e)
            raise
        else:
            await run_manager.on_chain_end(
                input if isinstance(input, dict) else {"output": input}
            )
            return cast(Output, input)

    def batch(
        self,
        inputs: List[Input],
        config: Optional[Union[RunnableConfig, List[RunnableConfig]]] = None,
        *,
        max_concurrency: Optional[int] = None,
        **kwargs: Optional[Any],
    ) -> List[Output]:
        from langchain.callbacks.manager import CallbackManager

        # setup callbacks
        configs = self._get_config_list(config, len(inputs))
        callback_managers = [
            CallbackManager.configure(
                inheritable_callbacks=config.get("callbacks"),
                local_callbacks=None,
                verbose=False,
                inheritable_tags=config.get("tags"),
                local_tags=None,
                inheritable_metadata=config.get("metadata"),
                local_metadata=None,
            )
            for config in configs
        ]
        # start the root runs, one per input
        run_managers = [
            cm.on_chain_start(
                dumpd(self), input if isinstance(input, dict) else {"input": input}
            )
            for cm, input in zip(callback_managers, inputs)
        ]

        # invoke
        try:
            for step in self.steps:
                inputs = step.batch(
                    inputs,
                    [
                        # each step a child run of the corresponding root run
                        patch_config(config, rm.get_child())
                        for rm, config in zip(run_managers, configs)
                    ],
                    max_concurrency=max_concurrency,
                )
        # finish the root runs
        except (KeyboardInterrupt, Exception) as e:
            for rm in run_managers:
                rm.on_chain_error(e)
            raise
        else:
            for rm, input in zip(run_managers, inputs):
                rm.on_chain_end(input if isinstance(input, dict) else {"output": input})
            return cast(List[Output], inputs)

    async def abatch(
        self,
        inputs: List[Input],
        config: Optional[Union[RunnableConfig, List[RunnableConfig]]] = None,
        *,
        max_concurrency: Optional[int] = None,
        **kwargs: Optional[Any],
    ) -> List[Output]:
        from langchain.callbacks.manager import (
            AsyncCallbackManager,
        )

        # setup callbacks
        configs = self._get_config_list(config, len(inputs))
        callback_managers = [
            AsyncCallbackManager.configure(
                inheritable_callbacks=config.get("callbacks"),
                local_callbacks=None,
                verbose=False,
                inheritable_tags=config.get("tags"),
                local_tags=None,
                inheritable_metadata=config.get("metadata"),
                local_metadata=None,
            )
            for config in configs
        ]
        # start the root runs, one per input
        run_managers: List[AsyncCallbackManagerForChainRun] = await asyncio.gather(
            *(
                cm.on_chain_start(
                    dumpd(self), input if isinstance(input, dict) else {"input": input}
                )
                for cm, input in zip(callback_managers, inputs)
            )
        )

        # invoke .batch() on each step
        # this uses batching optimizations in Runnable subclasses, like LLM
        try:
            for step in self.steps:
                inputs = await step.abatch(
                    inputs,
                    [
                        # each step a child run of the corresponding root run
                        patch_config(config, rm.get_child())
                        for rm, config in zip(run_managers, configs)
                    ],
                    max_concurrency=max_concurrency,
                )
        # finish the root runs
        except (KeyboardInterrupt, Exception) as e:
            await asyncio.gather(*(rm.on_chain_error(e) for rm in run_managers))
            raise
        else:
            await asyncio.gather(
                *(
                    rm.on_chain_end(
                        input if isinstance(input, dict) else {"output": input}
                    )
                    for rm, input in zip(run_managers, inputs)
                )
            )
            return cast(List[Output], inputs)

    def stream(
        self,
        input: Input,
        config: Optional[RunnableConfig] = None,
        **kwargs: Optional[Any],
    ) -> Iterator[Output]:
        # setup callbacks
        config = ensure_config(config)
        callback_manager = get_callback_manager_for_config(config)
        # start the root run
        run_manager = callback_manager.on_chain_start(
            dumpd(self), input if isinstance(input, dict) else {"input": input}
        )

        steps = [self.first] + self.middle + [self.last]
        streaming_start_index = 0

        for i in range(len(steps) - 1, 0, -1):
            if type(steps[i]).transform != Runnable.transform:
                streaming_start_index = i - 1
            else:
                break

        # invoke the first steps
        try:
            for step in steps[0:streaming_start_index]:
                input = step.invoke(
                    input,
                    # mark each step as a child run
                    patch_config(config, run_manager.get_child()),
                )
        except (KeyboardInterrupt, Exception) as e:
            run_manager.on_chain_error(e)
            raise

        # stream the last steps
        final: Union[Output, None] = None
        final_supported = True
        try:
            # stream the first of the last steps with non-streaming input
            final_pipeline = steps[streaming_start_index].stream(
                input, patch_config(config, run_manager.get_child())
            )
            # stream the rest of the last steps with streaming input
            for step in steps[streaming_start_index + 1 :]:
                final_pipeline = step.transform(
                    final_pipeline, patch_config(config, run_manager.get_child())
                )
            for output in final_pipeline:
                yield output
                # Accumulate output if possible, otherwise disable accumulation
                if final_supported:
                    if final is None:
                        final = output
                    else:
                        try:
                            final += output  # type: ignore[operator]
                        except TypeError:
                            final = None
                            final_supported = False
                            pass
        # finish the root run
        except (KeyboardInterrupt, Exception) as e:
            run_manager.on_chain_error(e)
            raise
        else:
            run_manager.on_chain_end(
                final if isinstance(final, dict) else {"output": final}
            )

    async def astream(
        self,
        input: Input,
        config: Optional[RunnableConfig] = None,
        **kwargs: Optional[Any],
    ) -> AsyncIterator[Output]:
        # setup callbacks
        config = ensure_config(config)
        callback_manager = get_async_callback_manager_for_config(config)
        # start the root run
        run_manager = await callback_manager.on_chain_start(
            dumpd(self), input if isinstance(input, dict) else {"input": input}
        )

        steps = [self.first] + self.middle + [self.last]
        streaming_start_index = len(steps) - 1

        for i in range(len(steps) - 1, 0, -1):
            if type(steps[i]).transform != Runnable.transform:
                streaming_start_index = i - 1
            else:
                break

        # invoke the first steps
        try:
            for step in steps[0:streaming_start_index]:
                input = await step.ainvoke(
                    input,
                    # mark each step as a child run
                    patch_config(config, run_manager.get_child()),
                )
        except (KeyboardInterrupt, Exception) as e:
            await run_manager.on_chain_error(e)
            raise

        # stream the last steps
        final: Union[Output, None] = None
        final_supported = True
        try:
            # stream the first of the last steps with non-streaming input
            final_pipeline = steps[streaming_start_index].astream(
                input, patch_config(config, run_manager.get_child())
            )
            # stream the rest of the last steps with streaming input
            for step in steps[streaming_start_index + 1 :]:
                final_pipeline = step.atransform(
                    final_pipeline, patch_config(config, run_manager.get_child())
                )
            async for output in final_pipeline:
                yield output
                # Accumulate output if possible, otherwise disable accumulation
                if final_supported:
                    if final is None:
                        final = output
                    else:
                        try:
                            final += output  # type: ignore[operator]
                        except TypeError:
                            final = None
                            final_supported = False
                            pass
        # finish the root run
        except (KeyboardInterrupt, Exception) as e:
            await run_manager.on_chain_error(e)
            raise
        else:
            await run_manager.on_chain_end(
                final if isinstance(final, dict) else {"output": final}
            )


class RunnableMapChunk(Dict[str, Any]):
    """
    Partial output from a RunnableMap
    """

    def __add__(self, other: RunnableMapChunk) -> RunnableMapChunk:
        chunk = copy.deepcopy(self)
        for key in other:
            if key not in chunk or chunk[key] is None:
                chunk[key] = other[key]
            elif other[key] is not None:
                chunk[key] += other[key]
        return chunk


class RunnableMap(Serializable, Runnable[Input, Dict[str, Any]]):
    """
    A runnable that runs a mapping of runnables in parallel,
    and returns a mapping of their outputs.
    """

    steps: Mapping[str, Runnable[Input, Any]]

    def __init__(
        self,
        steps: Mapping[
            str,
            Union[
                Runnable[Input, Any],
                Callable[[Input], Any],
                Mapping[str, Union[Runnable[Input, Any], Callable[[Input], Any]]],
            ],
        ],
    ) -> None:
        super().__init__(steps={key: coerce_to_runnable(r) for key, r in steps.items()})

    @property
    def lc_serializable(self) -> bool:
        return True

    @property
    def lc_namespace(self) -> List[str]:
        return self.__class__.__module__.split(".")[:-1]

    class Config:
        arbitrary_types_allowed = True

    def invoke(
        self, input: Input, config: Optional[RunnableConfig] = None
    ) -> Dict[str, Any]:
        from langchain.callbacks.manager import CallbackManager

        # setup callbacks
        config = ensure_config(config)
        callback_manager = CallbackManager.configure(
            inheritable_callbacks=config.get("callbacks"),
            local_callbacks=None,
            verbose=False,
            inheritable_tags=config.get("tags"),
            local_tags=None,
            inheritable_metadata=config.get("metadata"),
            local_metadata=None,
        )
        # start the root run
        run_manager = callback_manager.on_chain_start(
            dumpd(self), input if isinstance(input, dict) else {"input": input}
        )

        # gather results from all steps
        try:
            # copy to avoid issues from the caller mutating the steps during invoke()
            steps = dict(self.steps)
            with ThreadPoolExecutor() as executor:
                futures = [
                    executor.submit(
                        step.invoke,
                        input,
                        # mark each step as a child run
                        patch_config(deepcopy(config), run_manager.get_child()),
                    )
                    for step in steps.values()
                ]
                output = {key: future.result() for key, future in zip(steps, futures)}
        # finish the root run
        except (KeyboardInterrupt, Exception) as e:
            run_manager.on_chain_error(e)
            raise
        else:
            run_manager.on_chain_end(output)
            return output

    async def ainvoke(
        self,
        input: Input,
        config: Optional[RunnableConfig] = None,
        **kwargs: Optional[Any],
    ) -> Dict[str, Any]:
        # setup callbacks
        config = ensure_config(config)
        callback_manager = get_async_callback_manager_for_config(config)
        # start the root run
        run_manager = await callback_manager.on_chain_start(
            dumpd(self), input if isinstance(input, dict) else {"input": input}
        )

        # gather results from all steps
        try:
            # copy to avoid issues from the caller mutating the steps during invoke()
            steps = dict(self.steps)
            results = await asyncio.gather(
                *(
                    step.ainvoke(
                        input,
                        # mark each step as a child run
                        patch_config(config, run_manager.get_child()),
                    )
                    for step in steps.values()
                )
            )
            output = {key: value for key, value in zip(steps, results)}
        # finish the root run
        except (KeyboardInterrupt, Exception) as e:
            await run_manager.on_chain_error(e)
            raise
        else:
            await run_manager.on_chain_end(output)
            return output

    def _transform(
        self,
        input: Iterator[Input],
        run_manager: CallbackManagerForChainRun,
        config: RunnableConfig,
    ) -> Iterator[RunnableMapChunk]:
        # Shallow copy steps to ignore mutations while in progress
        steps = dict(self.steps)
        # Each step gets a copy of the input iterator,
        # which is consumed in parallel in a separate thread.
        input_copies = list(safetee(input, len(steps), lock=threading.Lock()))
        with ThreadPoolExecutor() as executor:
            # Create the transform() generator for each step
            named_generators = [
                (
                    name,
                    step.transform(
                        input_copies.pop(),
                        patch_config(config, run_manager.get_child()),
                    ),
                )
                for name, step in steps.items()
            ]
            # Start the first iteration of each generator
            futures = {
                executor.submit(next, generator): (step_name, generator)
                for step_name, generator in named_generators
            }
            # Yield chunks from each as they become available,
            # and start the next iteration of that generator that yielded it.
            # When all generators are exhausted, stop.
            while futures:
                completed_futures, _ = wait(futures, return_when=FIRST_COMPLETED)
                for future in completed_futures:
                    (step_name, generator) = futures.pop(future)
                    try:
                        chunk = RunnableMapChunk({step_name: future.result()})
                        yield chunk
                        futures[executor.submit(next, generator)] = (
                            step_name,
                            generator,
                        )
                    except StopIteration:
                        pass

    def transform(
        self,
        input: Iterator[Input],
        config: Optional[RunnableConfig] = None,
        **kwargs: Any,
    ) -> Iterator[Dict[str, Any]]:
        yield from self._transform_stream_with_config(
            input, self._transform, config, **kwargs
        )

    def stream(
        self,
        input: Input,
        config: Optional[RunnableConfig] = None,
        **kwargs: Optional[Any],
    ) -> Iterator[Dict[str, Any]]:
        yield from self.transform(iter([input]), config)

    async def _atransform(
        self,
        input: AsyncIterator[Input],
        run_manager: AsyncCallbackManagerForChainRun,
        config: RunnableConfig,
    ) -> AsyncIterator[RunnableMapChunk]:
        # Shallow copy steps to ignore mutations while in progress
        steps = dict(self.steps)
        # Each step gets a copy of the input iterator,
        # which is consumed in parallel in a separate thread.
        input_copies = list(atee(input, len(steps), lock=asyncio.Lock()))
        # Create the transform() generator for each step
        named_generators = [
            (
                name,
                step.atransform(
                    input_copies.pop(), patch_config(config, run_manager.get_child())
                ),
            )
            for name, step in steps.items()
        ]

        # Wrap in a coroutine to satisfy linter
        async def get_next_chunk(generator: AsyncIterator) -> Optional[Output]:
            return await py_anext(generator)

        # Start the first iteration of each generator
        tasks = {
            asyncio.create_task(get_next_chunk(generator)): (step_name, generator)
            for step_name, generator in named_generators
        }
        # Yield chunks from each as they become available,
        # and start the next iteration of the generator that yielded it.
        # When all generators are exhausted, stop.
        while tasks:
            completed_tasks, _ = await asyncio.wait(
                tasks, return_when=asyncio.FIRST_COMPLETED
            )
            for task in completed_tasks:
                (step_name, generator) = tasks.pop(task)
                try:
                    chunk = RunnableMapChunk({step_name: task.result()})
                    yield chunk
                    new_task = asyncio.create_task(get_next_chunk(generator))
                    tasks[new_task] = (step_name, generator)
                except StopAsyncIteration:
                    pass

    async def atransform(
        self,
        input: AsyncIterator[Input],
        config: Optional[RunnableConfig] = None,
        **kwargs: Any,
    ) -> AsyncIterator[Dict[str, Any]]:
        async for chunk in self._atransform_stream_with_config(
            input, self._atransform, config, **kwargs
        ):
            yield chunk

    async def astream(
        self,
        input: Input,
        config: Optional[RunnableConfig] = None,
        **kwargs: Optional[Any],
    ) -> AsyncIterator[Dict[str, Any]]:
        async def input_aiter() -> AsyncIterator[Input]:
            yield input

        async for chunk in self.atransform(input_aiter(), config):
            yield chunk


class RunnableLambda(Runnable[Input, Output]):
    """
    A runnable that runs a callable.
    """

    def __init__(self, func: Callable[[Input], Output]) -> None:
        if callable(func):
            self.func = func
        else:
            raise TypeError(
                "Expected a callable type for `func`."
                f"Instead got an unsupported type: {type(func)}"
            )

    def __eq__(self, other: Any) -> bool:
        if isinstance(other, RunnableLambda):
            return self.func == other.func
        else:
            return False

    def invoke(
        self,
        input: Input,
        config: Optional[RunnableConfig] = None,
        **kwargs: Optional[Any],
    ) -> Output:
        return self._call_with_config(self.func, input, config)


class RunnableBinding(Serializable, Runnable[Input, Output]):
    """
    A runnable that delegates calls to another runnable with a set of kwargs.
    """

    bound: Runnable[Input, Output]

    kwargs: Mapping[str, Any]

    class Config:
        arbitrary_types_allowed = True

    @property
    def lc_serializable(self) -> bool:
        return True

    @property
    def lc_namespace(self) -> List[str]:
        return self.__class__.__module__.split(".")[:-1]

    def bind(self, **kwargs: Any) -> Runnable[Input, Output]:
        return self.__class__(bound=self.bound, kwargs={**self.kwargs, **kwargs})

    def invoke(
        self,
        input: Input,
        config: Optional[RunnableConfig] = None,
        **kwargs: Optional[Any],
    ) -> Output:
        return self.bound.invoke(input, config, **{**self.kwargs, **kwargs})

    async def ainvoke(
        self,
        input: Input,
        config: Optional[RunnableConfig] = None,
        **kwargs: Optional[Any],
    ) -> Output:
        return await self.bound.ainvoke(input, config, **{**self.kwargs, **kwargs})

    def batch(
        self,
        inputs: List[Input],
        config: Optional[Union[RunnableConfig, List[RunnableConfig]]] = None,
        *,
        max_concurrency: Optional[int] = None,
        **kwargs: Optional[Any],
    ) -> List[Output]:
        return self.bound.batch(
            inputs, config, max_concurrency=max_concurrency, **{**self.kwargs, **kwargs}
        )

    async def abatch(
        self,
        inputs: List[Input],
        config: Optional[Union[RunnableConfig, List[RunnableConfig]]] = None,
        *,
        max_concurrency: Optional[int] = None,
        **kwargs: Optional[Any],
    ) -> List[Output]:
        return await self.bound.abatch(
            inputs, config, max_concurrency=max_concurrency, **{**self.kwargs, **kwargs}
        )

    def stream(
        self,
        input: Input,
        config: Optional[RunnableConfig] = None,
        **kwargs: Optional[Any],
    ) -> Iterator[Output]:
        yield from self.bound.stream(input, config, **{**self.kwargs, **kwargs})

    async def astream(
        self,
        input: Input,
        config: Optional[RunnableConfig] = None,
        **kwargs: Optional[Any],
    ) -> AsyncIterator[Output]:
        async for item in self.bound.astream(
            input, config, **{**self.kwargs, **kwargs}
        ):
            yield item

    def transform(
        self,
        input: Iterator[Input],
        config: Optional[RunnableConfig] = None,
        **kwargs: Any,
    ) -> Iterator[Output]:
        yield from self.bound.transform(input, config, **{**self.kwargs, **kwargs})

    async def atransform(
        self,
        input: AsyncIterator[Input],
        config: Optional[RunnableConfig] = None,
        **kwargs: Any,
    ) -> AsyncIterator[Output]:
        async for item in self.bound.atransform(
            input, config, **{**self.kwargs, **kwargs}
        ):
            yield item


def coerce_to_runnable(
    thing: Union[
        Runnable[Input, Output],
        Callable[[Input], Output],
        Mapping[str, Any],
    ]
) -> Runnable[Input, Output]:
    if isinstance(thing, Runnable):
        return thing
    elif callable(thing):
        return RunnableLambda(thing)
    elif isinstance(thing, dict):
        runnables: Mapping[str, Runnable[Any, Any]] = {
            key: coerce_to_runnable(r) for key, r in thing.items()
        }
        return cast(Runnable[Input, Output], RunnableMap(steps=runnables))
    else:
        raise TypeError(
            f"Expected a Runnable, callable or dict."
            f"Instead got an unsupported type: {type(thing)}"
        )<|MERGE_RESOLUTION|>--- conflicted
+++ resolved
@@ -5,11 +5,8 @@
 import threading
 from abc import ABC, abstractmethod
 from concurrent.futures import FIRST_COMPLETED, ThreadPoolExecutor, wait
-<<<<<<< HEAD
 from copy import deepcopy
-=======
 from functools import partial
->>>>>>> edcb0394
 from itertools import tee
 from typing import (
     TYPE_CHECKING,
